import mii

mii_configs = {'tensor_parallel': 1}

# gpt2
name = "microsoft/DialoGPT-large"

print(f"Deploying {name}...")

<<<<<<< HEAD
mii.deploy('conversational',
           name,
           mii.DeploymentType.LOCAL,
           deployment_name=name + "_deployment",
           local_model_path=".cache/models/" + name,
           enable_deepspeed=True)
=======
mii.deploy(
    task_name='conversational',
    model_name=name,
    deployment_type=mii.DeploymentType.LOCAL,
    deployment_name=name + "_deployment",
    local_model_path=".cache/models/" + name,
)
>>>>>>> 07625efd
<|MERGE_RESOLUTION|>--- conflicted
+++ resolved
@@ -7,19 +7,10 @@
 
 print(f"Deploying {name}...")
 
-<<<<<<< HEAD
-mii.deploy('conversational',
-           name,
-           mii.DeploymentType.LOCAL,
-           deployment_name=name + "_deployment",
-           local_model_path=".cache/models/" + name,
-           enable_deepspeed=True)
-=======
 mii.deploy(
     task_name='conversational',
     model_name=name,
     deployment_type=mii.DeploymentType.LOCAL,
     deployment_name=name + "_deployment",
     local_model_path=".cache/models/" + name,
-)
->>>>>>> 07625efd
+)