--- conflicted
+++ resolved
@@ -44,11 +44,7 @@
         self.port_number = mii_configs.port_number
 
         if mii_configs.hostfile is None:
-<<<<<<< HEAD
-            hostfile = tempfile.NamedTemporaryFile()
-=======
             hostfile = tempfile.NamedTemporaryFile(delete=False)
->>>>>>> 9fa7b3cf
             num_gpu = torch.cuda.device_count()
             with open(hostfile, "w") as f:
                 f.write(f"localhost slots={num_gpu}")
